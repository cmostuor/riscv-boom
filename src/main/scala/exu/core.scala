--- conflicted
+++ resolved
@@ -1517,12 +1517,8 @@
    io.fpu.inst := 0.U
 
    //io.trace := csr.io.trace unused
-<<<<<<< HEAD
-   if (p(BoomTilesKey)(0).trace) {
-=======
-   if (tileParams.trace)
-   {
->>>>>>> 0f7e6889
+   if (p(BoomTilesKey)(0).trace)
+   {
       for (w <- 0 until COMMIT_WIDTH)
       {
          io.trace(w).valid      := rob.io.commit.valids(w)
