//******************************************************************************
// Copyright (c) 2015, The Regents of the University of California (Regents).
// All Rights Reserved. See LICENSE for license details.
//------------------------------------------------------------------------------
//------------------------------------------------------------------------------
// Functional Units
//------------------------------------------------------------------------------
//------------------------------------------------------------------------------
//
// Christopher Celio
// 2013 Mar 10
//
// If regfile bypassing is disabled, then the functional unit must do its own
// bypassing in here on the WB stage (i.e., bypassing the io.resp.data)

// TODO: explore possibility of conditional IO fields? if a branch unit... how to add extra to IO in subclass?

package boom

import Chisel._
import config.Parameters

import rocket.ALU._
import util._
import uncore.constants.MemoryOpConstants._


object FUConstants
{
   // bit mask, since a given execution pipeline may support multiple functional units
   val FUC_SZ = 10
   val FU_X   = BitPat.DC(FUC_SZ)
   val FU_ALU = UInt(  1, FUC_SZ)
   val FU_BRU = UInt(  2, FUC_SZ)
   val FU_MEM = UInt(  4, FUC_SZ)
   val FU_MUL = UInt(  8, FUC_SZ)
   val FU_DIV = UInt( 16, FUC_SZ)
   val FU_CSR = UInt( 32, FUC_SZ)
   val FU_FPU = UInt( 64, FUC_SZ)
   val FU_FDV = UInt(128, FUC_SZ)
   val FU_I2F = UInt(256, FUC_SZ)
   val FU_F2I = UInt(512, FUC_SZ)
}
import FUConstants._

// tell the FUDecoders what units it needs to support
class SupportedFuncUnits(
   val alu: Boolean  = false,
   val bru: Boolean  = false,
   val mem: Boolean  = false,
   val muld: Boolean = false,
   val fpu: Boolean  = false,
   val csr: Boolean  = false,
   val fdiv: Boolean = false,
   val ifpu: Boolean = false)
{
}


class FunctionalUnitIo(num_stages: Int
                      , num_bypass_stages: Int
                      , data_width: Int
                      )(implicit p: Parameters) extends BoomBundle()(p)
{
   val req     = (new DecoupledIO(new FuncUnitReq(data_width))).flip
   val resp    = (new DecoupledIO(new FuncUnitResp(data_width)))

   val brinfo  = new BrResolutionInfo().asInput

   val bypass  = new BypassData(num_bypass_stages, data_width).asOutput

   val br_unit = new BranchUnitResp().asOutput

   // only used by the fpu unit
   val fcsr_rm = UInt(INPUT, tile.FPConstants.RM_SZ)

   // only used by branch unit
   // TODO name this, so ROB can also instantiate it
   val get_rob_pc = new RobPCRequest().flip
   val get_pred = new GetPredictionInfo
   val status = new rocket.MStatus().asInput
}

class GetPredictionInfo(implicit p: Parameters) extends BoomBundle()(p)
{
   val br_tag = UInt(OUTPUT, BR_TAG_SZ)
//   val info = new BranchPredictionResp().asInput
   val info = new BranchPredInfo().asInput
}

class FuncUnitReq(data_width: Int)(implicit p: Parameters) extends BoomBundle()(p)
{
   val uop = new MicroOp()

   val num_operands = 3

   val rs1_data = UInt(width = data_width)
   val rs2_data = UInt(width = data_width)
   val rs3_data = UInt(width = data_width) // only used for FMA units

   val kill = Bool() // kill everything

   override def cloneType = new FuncUnitReq(data_width)(p).asInstanceOf[this.type]
}

class FuncUnitResp(data_width: Int)(implicit p: Parameters) extends BoomBundle()(p)
{
   val uop = new MicroOp()
   val data = UInt(width = data_width)
   val fflags = new ValidIO(new FFlagsResp)
   val addr = UInt(width = vaddrBits+1) // only for maddr -> LSU
   val mxcpt = new ValidIO(UInt(width=rocket.Causes.all.max)) //only for maddr->LSU

   override def cloneType = new FuncUnitResp(data_width)(p).asInstanceOf[this.type]
}

class BypassData(num_bypass_ports: Int, data_width: Int)(implicit p: Parameters) extends BoomBundle()(p)
{
   val valid = Vec(num_bypass_ports, Bool())
   val uop   = Vec(num_bypass_ports, new MicroOp())
   val data  = Vec(num_bypass_ports, UInt(width = data_width))

   def getNumPorts: Int = num_bypass_ports
   override def cloneType: this.type = new BypassData(num_bypass_ports, data_width).asInstanceOf[this.type]
}

class BrResolutionInfo(implicit p: Parameters) extends BoomBundle()(p)
{
   val valid      = Bool()
   val mispredict = Bool()
   val mask       = UInt(width = MAX_BR_COUNT) // the resolve mask
   val tag        = UInt(width = BR_TAG_SZ)    // the branch tag that was resolved
   val exe_mask   = UInt(width = MAX_BR_COUNT) // the br_mask of the actual branch uop
                                               // used to reset the dec_br_mask
   val rob_idx    = UInt(width = ROB_ADDR_SZ)
   val ldq_idx    = UInt(width = MEM_ADDR_SZ)  // track the "tail" of loads and stores, so we can
   val stq_idx    = UInt(width = MEM_ADDR_SZ)  // quickly reset the LSU on a mispredict
   val taken      = Bool()                     // which direction did the branch go?
   val is_jr      = Bool()

   // for stats
   val btb_made_pred  = Bool()
   val btb_mispredict = Bool()
   val bpd_made_pred  = Bool()
   val bpd_mispredict = Bool()
}

// for critical path reasons, some of the elements in this bundle may be delayed.
class BranchUnitResp(implicit p: Parameters) extends BoomBundle()(p)
{
   val take_pc         = Bool()
   val target          = UInt(width = vaddrBitsExtended)

   val pc              = UInt(width = vaddrBitsExtended) // TODO this isn't really a branch_unit thing

   val brinfo          = new BrResolutionInfo()
   val btb_update      = Valid(new BTBsaUpdate)
   val bim_update      = Valid(new BimUpdate)
   val bpd_update      = Valid(new BpdUpdate)

   val xcpt            = Valid(new Exception)
}

abstract class FunctionalUnit(is_pipelined: Boolean
                              , num_stages: Int
                              , num_bypass_stages: Int
                              , data_width: Int
                              , has_branch_unit: Boolean = false)
                              (implicit p: Parameters) extends BoomModule()(p)
   with HasBoomCoreParameters
{
   val io = new FunctionalUnitIo(num_stages, num_bypass_stages, data_width)
}


// Note: this helps track which uops get killed while in intermediate stages,
// but it is the job of the consumer to check for kills on the same cycle as consumption!!!
abstract class PipelinedFunctionalUnit(val num_stages: Int,
                                       val num_bypass_stages: Int,
                                       val earliest_bypass_stage: Int,
                                       val data_width: Int,
                                       is_branch_unit: Boolean = false
                                      )(implicit p: Parameters) extends FunctionalUnit(is_pipelined = true
                                                              , num_stages = num_stages
                                                              , num_bypass_stages = num_bypass_stages
                                                              , data_width = data_width
                                                              , has_branch_unit = is_branch_unit)(p)
{
   // Pipelined functional unit is always ready.
   io.req.ready := Bool(true)


   if (num_stages > 0)
   {
      val r_valids = Reg(init = Vec.fill(num_stages) { Bool(false) })
      val r_uops   = Reg(Vec(num_stages, new MicroOp()))

      // handle incoming request
      r_valids(0) := io.req.valid && !IsKilledByBranch(io.brinfo, io.req.bits.uop) && !io.req.bits.kill
      r_uops(0)   := io.req.bits.uop
      r_uops(0).br_mask := GetNewBrMask(io.brinfo, io.req.bits.uop)

      // handle middle of the pipeline
      for (i <- 1 until num_stages)
      {
         r_valids(i) := r_valids(i-1) && !IsKilledByBranch(io.brinfo, r_uops(i-1)) && !io.req.bits.kill
         r_uops(i)   := r_uops(i-1)
         r_uops(i).br_mask := GetNewBrMask(io.brinfo, r_uops(i-1))

         if (num_bypass_stages != 0)// && i > earliest_bypass_stage)
         {
            io.bypass.uop(i-1) := r_uops(i-1)
         }
      }

      // handle outgoing (branch could still kill it)
      // consumer must also check for pipeline flushes (kills)
      io.resp.valid    := r_valids(num_stages-1) && !IsKilledByBranch(io.brinfo, r_uops(num_stages-1))
      io.resp.bits.uop := r_uops(num_stages-1)
      io.resp.bits.uop.br_mask := GetNewBrMask(io.brinfo, r_uops(num_stages-1))

      // bypassing (TODO allow bypass vector to have a different size from num_stages)
      if (num_bypass_stages > 0 && earliest_bypass_stage == 0)
      {
         io.bypass.uop(0) := io.req.bits.uop

         for (i <- 1 until num_bypass_stages)
         {
            io.bypass.uop(i) := r_uops(i-1)
         }
      }
   }
   else
   {
      require (num_stages == 0)
      // pass req straight through to response

      // valid doesn't check kill signals, let consumer deal with it.
      // The LSU already handles it and this hurts critical path.
      io.resp.valid    := io.req.valid && !IsKilledByBranch(io.brinfo, io.req.bits.uop)
      io.resp.bits.uop := io.req.bits.uop
      io.resp.bits.uop.br_mask := GetNewBrMask(io.brinfo, io.req.bits.uop)
   }

}

class ALUUnit(is_branch_unit: Boolean = false, num_stages: Int = 1)(implicit p: Parameters)
             extends PipelinedFunctionalUnit(num_stages = num_stages
                                            , num_bypass_stages = num_stages
                                            , earliest_bypass_stage = 0
                                            , data_width = 64  //xLen
                                            , is_branch_unit = is_branch_unit)(p)
{
   val uop = io.req.bits.uop

   // immediate generation
   val imm_xprlen = ImmGen(uop.imm_packed, uop.ctrl.imm_sel)

   // operand 1 select
   var op1_data: UInt = null
   if (is_branch_unit)
   {
      op1_data = Mux(io.req.bits.uop.ctrl.op1_sel.toUInt === OP1_RS1 , io.req.bits.rs1_data,
                 Mux(io.req.bits.uop.ctrl.op1_sel.toUInt === OP1_PC  , Sext(io.get_rob_pc.curr_pc, xLen),
                                                                       UInt(0)))
   }
   else
   {
      op1_data = Mux(io.req.bits.uop.ctrl.op1_sel.toUInt === OP1_RS1 , io.req.bits.rs1_data,
                                                                       UInt(0))
   }

   // operand 2 select
   val op2_data = Mux(io.req.bits.uop.ctrl.op2_sel === OP2_IMM,  Sext(imm_xprlen.toUInt, xLen),
                  Mux(io.req.bits.uop.ctrl.op2_sel === OP2_IMMC, io.req.bits.uop.pop1(4,0),
                  Mux(io.req.bits.uop.ctrl.op2_sel === OP2_RS2 , io.req.bits.rs2_data,
                  Mux(io.req.bits.uop.ctrl.op2_sel === OP2_FOUR, UInt(4),
                                                                 UInt(0)))))

   val alu = Module(new rocket.ALU())

   alu.io.in1 := op1_data.toUInt
   alu.io.in2 := op2_data.toUInt
   alu.io.fn  := io.req.bits.uop.ctrl.op_fcn
   alu.io.dw  := io.req.bits.uop.ctrl.fcn_dw

   if (is_branch_unit)
   {
      val uop_pc_ = io.get_rob_pc.curr_pc

      // The Branch Unit redirects the PC immediately, but delays the mispredict
      // signal a cycle (for critical path reasons)

      // Did I just get killed by the previous cycle's branch,
      // or by a flush pipeline?
      val killed = Wire(init=Bool(false))
      when (io.req.bits.kill ||
            (io.brinfo.valid &&
               io.brinfo.mispredict &&
               maskMatch(io.brinfo.mask, io.req.bits.uop.br_mask)
            ))
      {
         killed := Bool(true)
      }

      val rs1 = io.req.bits.rs1_data
      val rs2 = io.req.bits.rs2_data
      val br_eq  = (rs1 === rs2)
      val br_ltu = (rs1.toUInt < rs2.toUInt)
      val br_lt  = (~(rs1(xLen-1) ^ rs2(xLen-1)) & br_ltu |
                      rs1(xLen-1) & ~rs2(xLen-1)).toBool

      val pc_plus4 = (uop_pc_ + UInt(4))(vaddrBits,0)

      val pc_sel = MuxLookup(io.req.bits.uop.ctrl.br_type, PC_PLUS4,
               Seq  (   BR_N  -> PC_PLUS4,
                        BR_NE -> Mux(!br_eq,  PC_BRJMP, PC_PLUS4),
                        BR_EQ -> Mux( br_eq,  PC_BRJMP, PC_PLUS4),
                        BR_GE -> Mux(!br_lt,  PC_BRJMP, PC_PLUS4),
                        BR_GEU-> Mux(!br_ltu, PC_BRJMP, PC_PLUS4),
                        BR_LT -> Mux( br_lt,  PC_BRJMP, PC_PLUS4),
                        BR_LTU-> Mux( br_ltu, PC_BRJMP, PC_PLUS4),
                        BR_J  -> PC_BRJMP,
                        BR_JR -> PC_JALR
                        ))

      val bj_addr = Wire(UInt())

      val is_taken = io.req.valid &&
                     !killed &&
                     uop.is_br_or_jmp &&
                     (pc_sel =/= PC_PLUS4)

      // "mispredict" means that a branch has been resolved and it must be killed
      val mispredict = Wire(init = Bool(false))

      val is_br          = io.req.valid && !killed && uop.is_br_or_jmp && !uop.is_jump
      val is_br_or_jalr  = io.req.valid && !killed && uop.is_br_or_jmp && !uop.is_jal

      // did the BTB predict a br or jmp incorrectly?
      // (do we need to reset its history and teach it a new target?)
      val btb_mispredict = Wire(init = Bool(false))

      // did the bpd predict incorrectly (aka, should we correct its prediction?)
      val bpd_mispredict = Wire(init = Bool(false))

      // if b/j is taken, does it go to the wrong target?
      val wrong_taken_target = !io.get_rob_pc.next_val || (io.get_rob_pc.next_pc =/= bj_addr)


      if (DEBUG_PRINTF)
      {
         printf("  BR-UNIT: PC: 0x%x, Next: %d, 0x%x ,bj_addr: 0x%x\n",
            io.get_rob_pc.curr_pc, io.get_rob_pc.next_val, io.get_rob_pc.next_pc, bj_addr)
      }
<<<<<<< HEAD
=======
      when (io.req.valid && uop.is_jal && io.get_rob_pc.next_val && io.get_rob_pc.next_pc =/= bj_addr) {
         printf("[func] JAL went to the wrong target [curr: 0x%x next: 0x%x, target: 0x%x]",
            io.get_rob_pc.curr_pc, io.get_rob_pc.next_pc, bj_addr)
      }
>>>>>>> 81337e7a
      assert (!(io.req.valid && uop.is_jal && io.get_rob_pc.next_val && io.get_rob_pc.next_pc =/= bj_addr),
         "[func] JAL went to the wrong target.")

      when (is_br_or_jalr)
      {
         when (pc_sel === PC_JALR)
         {
            // only the BTB can predict JALRs (must also check it predicted taken)
            btb_mispredict := wrong_taken_target ||
                              !uop.br_prediction.btb_hit ||
                              !uop.br_prediction.btb_taken ||
                              io.status.debug // fun HACK to perform fence.i on JALRs in debug mode
//                              !io.get_pred.info.btb_resp.taken || XXX get info from get_Pred, not uop.br_pred
            bpd_mispredict := Bool(false)
         }
         when (pc_sel === PC_PLUS4)
         {
            btb_mispredict := uop.br_prediction.btb_hit && uop.br_prediction.btb_taken // TODO XXX io.get_pred.info.btb_resp.taken
            bpd_mispredict := uop.br_prediction.bpd_taken
         }
         when (pc_sel === PC_BRJMP)
         {
            btb_mispredict := wrong_taken_target ||
                              !uop.br_prediction.btb_hit ||
                              (uop.br_prediction.btb_hit && !uop.br_prediction.btb_taken) // TODO XXX !io.get_pred.info.btb_resp.taken)
            bpd_mispredict := !uop.br_prediction.bpd_taken
         }
      }

      when (is_br_or_jalr && pc_sel === PC_BRJMP && !mispredict && io.get_rob_pc.next_val)
      {
         when (io.get_rob_pc.next_pc =/= bj_addr)
         {
            printf ("[FuncUnit] Branch jumped to 0x%x, should have jumped to 0x%x.\n",
               io.get_rob_pc.next_pc, bj_addr)
         }
         assert (io.get_rob_pc.next_pc === bj_addr, "[FuncUnit] branch is taken to the wrong target.")
      }

      when (is_br_or_jalr)
      {
         when (pc_sel === PC_JALR)
         {
            mispredict := btb_mispredict
         }
         when (pc_sel === PC_PLUS4)
         {
            mispredict :=
               Mux(uop.br_prediction.btb_blame,
                  btb_mispredict,
               Mux(uop.br_prediction.bpd_blame,
                  bpd_mispredict,
                  false.B)) // if neither BTB nor BPD predicted and it's not-taken, then no misprediction occurred.
         }
         when (pc_sel === PC_BRJMP)
         {
            mispredict :=
               Mux(uop.br_prediction.btb_blame,
                  btb_mispredict,
               Mux(uop.br_prediction.bpd_blame,
                  bpd_mispredict,
                  true.B)) // if neither BTB nor BPD predicted and it's taken, then a misprediction occurred.

         }
      }


      val br_unit =
         if (enableBrResolutionRegister) Reg(new BranchUnitResp)
         else Wire(new BranchUnitResp)



      br_unit.take_pc := mispredict
      val target = Mux(pc_sel === PC_PLUS4, pc_plus4, bj_addr)
      br_unit.target := target

      // Delay branch resolution a cycle for critical path reasons.
      // If the rest of "br_unit" is being registered too, then we don't need to
      // register "brinfo" here, since in that case we would be double counting.
      val brinfo =
         if (enableBrResolutionRegister) Wire(new BrResolutionInfo)
         else Reg(new BrResolutionInfo)

      // note: jal doesn't allocate a branch-mask, so don't clear a br-mask bit
      brinfo.valid          := io.req.valid && uop.is_br_or_jmp && !uop.is_jal && !killed
      brinfo.mispredict     := mispredict
      brinfo.mask           := UInt(1) << uop.br_tag
      brinfo.exe_mask       := GetNewBrMask(io.brinfo, uop.br_mask)
      brinfo.tag            := uop.br_tag
      brinfo.rob_idx        := uop.rob_idx
      brinfo.ldq_idx        := uop.ldq_idx
      brinfo.stq_idx        := uop.stq_idx
      brinfo.is_jr          := pc_sel === PC_JALR
      brinfo.taken          := is_taken
      brinfo.btb_mispredict := btb_mispredict
      brinfo.bpd_mispredict := bpd_mispredict
      brinfo.btb_made_pred  := uop.br_prediction.btb_blame
      brinfo.bpd_made_pred  := uop.br_prediction.bpd_blame

      br_unit.brinfo := brinfo

      // updates the BTB same cycle as PC redirect
      val lsb = log2Ceil(FETCH_WIDTH*coreInstBytes)

      // did a branch or jalr occur AND did we mispredict? AND was it taken? (i.e., should we update the BTB)
      val fetch_pc = ((uop_pc_ >> lsb) << lsb) + uop.fetch_pc_lob

      if (enableBTBContainsBranches)
      {
         br_unit.btb_update.valid := is_br_or_jalr && mispredict && is_taken && !uop.br_prediction.btb_hit
         // update on all branches (but not jal/jalr)
         br_unit.bim_update.valid := is_br && mispredict && uop.br_prediction.btb_hit
      }
      else
      {
         br_unit.btb_update.valid := is_br_or_jalr && mispredict && uop.is_jump
         br_unit.bim_update.valid := Bool(false)
      }

      br_unit.btb_update.bits.pc               := fetch_pc // tell the BTB which pc to tag check against
      br_unit.btb_update.bits.cfi_pc           := uop_pc_
      br_unit.btb_update.bits.target           := (target.toSInt & SInt(-coreInstBytes)).toUInt
//      br_unit.btb_update.prediction.valid := io.get_pred.info.btb_resp_valid // did this branch's fetch packet have
//                                                                             // a BTB hit in fetch?
//      br_unit.btb_update.prediction.bits  := io.get_pred.info.btb_resp       // give the BTB back its BTBResp
      br_unit.btb_update.bits.taken            := is_taken   // was this branch/jal/jalr "taken"
//      br_unit.btb_update.bits.is_jump          := uop.is_jump
//      br_unit.btb_update.bits.is_ret           := uop.is_ret
      br_unit.btb_update.bits.cfi_type         :=
			Mux(uop.is_jal, CfiType.jal,
			Mux(uop.is_jump && !uop.is_jal, CfiType.jalr,
				CfiType.branch))
      br_unit.btb_update.bits.bpd_type			  :=
			Mux(uop.is_ret, BpredType.ret,
			Mux(uop.is_call, BpredType.call,
			Mux(uop.is_jump, BpredType.jump,
				BpredType.branch)))

      br_unit.bim_update.bits.taken            := is_taken   // was this branch "taken"
<<<<<<< HEAD
      br_unit.bim_update.bits.mispredict       := btb_mispredict // updated only for BTB hits
=======
>>>>>>> 81337e7a
      br_unit.bim_update.bits.bim_resp         := io.get_pred.info.bim_resp

      br_unit.bpd_update.valid                 := io.req.valid && uop.is_br_or_jmp &&
                                                  !uop.is_jal && !killed
      br_unit.bpd_update.bits.is_br            := is_br
      br_unit.bpd_update.bits.brob_idx         := io.get_rob_pc.curr_brob_idx
      br_unit.bpd_update.bits.taken            := is_taken
      br_unit.bpd_update.bits.mispredict       := mispredict
      br_unit.bpd_update.bits.bpd_predict_val  := uop.br_prediction.bpd_hit
      br_unit.bpd_update.bits.bpd_mispredict   := bpd_mispredict
      br_unit.bpd_update.bits.pc               := fetch_pc
      br_unit.bpd_update.bits.br_pc            := uop_pc_
      br_unit.bpd_update.bits.history_ptr      := io.get_pred.info.bpd_resp.history_ptr
      br_unit.bpd_update.bits.info             := io.get_pred.info.bpd_resp.info
      if (!ENABLE_VLHR)
      {
         br_unit.bpd_update.bits.history.get := io.get_pred.info.bpd_resp.history.get
         br_unit.bpd_update.bits.history_u.get := io.get_pred.info.bpd_resp.history_u.get
      }

      // is the br_pc the last instruction in the fetch bundle?
      val is_last_inst = if (FETCH_WIDTH == 1) { Bool(true) }
                         else { ((uop_pc_ >> UInt(log2Up(coreInstBytes))) &
                                 Fill(log2Up(FETCH_WIDTH), UInt(1))) === UInt(FETCH_WIDTH-1) }
      br_unit.bpd_update.bits.new_pc_same_packet := !(is_taken) && !is_last_inst

      require (coreInstBytes == 4)


      // Branch/Jump Target Calculation
      // we can't push this through the ALU though, b/c jalr needs both PC+4 and rs1+offset

      def vaSign(a0: UInt, ea: UInt):Bool = {
         // efficient means to compress 64-bit VA into rc.as.vaddrBits+1 bits
         // (VA is bad if VA(rc.as.vaddrBits) =/= VA(rc.as.vaddrBits-1))
         val a = a0 >> vaddrBits-1
         val e = ea(vaddrBits,vaddrBits-1)
         Mux(a === UInt(0) || a === UInt(1), e =/= UInt(0),
         Mux(a.toSInt === SInt(-1) || a.toSInt === SInt(-2), e.toSInt === SInt(-1),
            e(0)))
      }

      val bj_base = Mux(uop.uopc === uopJALR, io.req.bits.rs1_data, uop_pc_)
      val bj_offset = imm_xprlen(20,0).toSInt
      val bj64 = (bj_base.toSInt + bj_offset).toUInt
      val bj_msb = Mux(uop.uopc === uopJALR, vaSign(io.req.bits.rs1_data, bj64.toUInt), vaSign(uop_pc_, bj64.toUInt))
      bj_addr := (Cat(bj_msb, bj64(vaddrBits-1,0)).toSInt & SInt(-2)).toUInt

      br_unit.pc             := uop_pc_

      // handle misaligned branch/jmp targets
      // TODO BUG only trip xcpt if taken to bj_addr
      br_unit.xcpt.valid     := bj_addr(1) && io.req.valid && mispredict && !killed
      br_unit.xcpt.bits.uop  := uop
      br_unit.xcpt.bits.cause:= UInt(rocket.Causes.misaligned_fetch)
      // TODO is there a better way to get this information to the CSR file? maybe use brinfo.target?
      br_unit.xcpt.bits.badvaddr:= bj_addr

      io.br_unit := br_unit
   }

   // Response
   // TODO add clock gate on resp bits from functional units
//   io.resp.bits.data := RegEnable(alu.io.out, io.req.valid)
//   val reg_data = Reg(outType = Bits(width = xLen))
//   reg_data := alu.io.out
//   io.resp.bits.data := reg_data

   val r_val  = Reg(init = Vec.fill(num_stages) { Bool(false) })
   val r_data = Reg(Vec(num_stages, UInt(width=xLen)))
   r_val (0) := io.req.valid
   r_data(0) := alu.io.out
   for (i <- 1 until num_stages)
   {
      r_val(i)  := r_val(i-1)
      r_data(i) := r_data(i-1)
   }
   io.resp.bits.data := r_data(num_stages-1)

   // Bypass
   // for the ALU, we can bypass same cycle as compute
   require (num_stages >= 1)
   require (num_bypass_stages >= 1)
   io.bypass.valid(0) := io.req.valid
   io.bypass.data (0) := alu.io.out
   for (i <- 1 until num_stages)
   {
      io.bypass.valid(i) := r_val(i-1)
      io.bypass.data (i) := r_data(i-1)
   }

   // Exceptions
   io.resp.bits.fflags.valid := Bool(false)
}


// passes in base+imm to calculate addresses, and passes store data, to the LSU
// for floating point, 65bit FP store-data needs to be decoded into 64bit FP form
class MemAddrCalcUnit(implicit p: Parameters) extends PipelinedFunctionalUnit(num_stages = 0
                                                     , num_bypass_stages = 0
                                                     , earliest_bypass_stage = 0
                                                     , data_width = 65 // TODO enable this only if FP is enabled?
                                                     , is_branch_unit = false)(p)
{
   // perform address calculation
   val sum = (io.req.bits.rs1_data.toSInt + io.req.bits.uop.imm_packed(19,8).toSInt).toUInt
   val ea_sign = Mux(sum(vaddrBits-1), ~sum(63,vaddrBits) === UInt(0),
                                        sum(63,vaddrBits) =/= UInt(0))
   val effective_address = Cat(ea_sign, sum(vaddrBits-1,0)).toUInt

   // compute store data
   // requires decoding 65-bit FP data
   // TODO remove this recoding -- since this will only handle Int micro-ops with split regfiles.
   val unrec_s = hardfloat.fNFromRecFN(8, 24, io.req.bits.rs2_data)
   val unrec_d = hardfloat.fNFromRecFN(11, 53, io.req.bits.rs2_data)
   val unrec_out = Mux(io.req.bits.uop.fp_single, Cat(Fill(32, unrec_s(31)), unrec_s), unrec_d)

   var store_data:UInt = null
   if (!usingFPU) store_data = io.req.bits.rs2_data
   else store_data = Mux(io.req.bits.uop.fp_val, unrec_out, io.req.bits.rs2_data)

   io.resp.bits.addr := effective_address
   io.resp.bits.data := store_data

   if (data_width > 63)
   {
      assert (!(io.req.valid && io.req.bits.uop.ctrl.is_std &&
         io.resp.bits.data(64).toBool === Bool(true)), "65th bit set in MemAddrCalcUnit.")

      assert (!(io.req.valid && io.req.bits.uop.ctrl.is_std && io.req.bits.uop.fp_val),
         "FP store-data should now be going through a different unit.")
   }

   // Handle misaligned exceptions
   val typ = io.req.bits.uop.mem_typ
   val misaligned =
      (((typ === rocket.MT_H) || (typ === rocket.MT_HU)) && (effective_address(0) =/= UInt(0))) ||
      (((typ === rocket.MT_W) || (typ === rocket.MT_WU)) && (effective_address(1,0) =/= UInt(0))) ||
      ((typ ===  rocket.MT_D) && (effective_address(2,0) =/= UInt(0)))

   val ma_ld = io.req.valid && io.req.bits.uop.uopc === uopLD && misaligned
   val ma_st = io.req.valid && (io.req.bits.uop.uopc === uopSTA || io.req.bits.uop.uopc === uopAMO_AG) && misaligned

   io.resp.bits.mxcpt.valid := ma_ld || ma_st
   io.resp.bits.mxcpt.bits  := Mux(ma_ld, UInt(rocket.Causes.misaligned_load),
                                          UInt(rocket.Causes.misaligned_store))
   assert (!(ma_ld && ma_st), "Mutually-exclusive exceptions are firing.")
}



// currently, bypassing is unsupported!
// All FP instructions are padded out to the max latency unit for easy
// write-port scheduling.
class FPUUnit(implicit p: Parameters) extends PipelinedFunctionalUnit(
   num_stages = p(tile.TileKey).core.fpu.get.dfmaLatency,
   num_bypass_stages = 0,
   earliest_bypass_stage = 0,
   data_width = 65)(p)
{
   val fpu = Module(new FPU())
   fpu.io.req <> io.req
   fpu.io.req.bits.fcsr_rm := io.fcsr_rm

   io.resp.bits.data              := fpu.io.resp.bits.data
   io.resp.bits.fflags.valid      := fpu.io.resp.bits.fflags.valid
   io.resp.bits.fflags.bits.uop   := io.resp.bits.uop
   io.resp.bits.fflags.bits.flags := fpu.io.resp.bits.fflags.bits.flags // kill me now
}


class IntToFPUnit(implicit p: Parameters) extends PipelinedFunctionalUnit(
   num_stages = p(BoomKey).intToFpLatency,
   num_bypass_stages = 0,
   earliest_bypass_stage = 0,
   data_width = 65)(p)
{
   val fp_decoder = Module(new UOPCodeFPUDecoder) // TODO use a simpler decoder
   val io_req = io.req.bits
   fp_decoder.io.uopc := io_req.uop.uopc
   val fp_ctrl = fp_decoder.io.sigs
   val fp_rm = Mux(ImmGenRm(io_req.uop.imm_packed) === Bits(7), io.fcsr_rm, ImmGenRm(io_req.uop.imm_packed))
   val req = Wire(new tile.FPInput)
   req := fp_ctrl
   req.rm := fp_rm
   req.in1 := io_req.rs1_data
   req.in2 := io_req.rs2_data
   req.typ := ImmGenTyp(io_req.uop.imm_packed)

   assert (!(io.req.valid && fp_ctrl.fromint && req.in1(64).toBool),
      "[func] IntToFP integer input has 65th high-order bit set!")

   assert (!(io.req.valid && !fp_ctrl.fromint),
      "[func] Only support fromInt micro-ops.")

   val ifpu = Module(new tile.IntToFP(intToFpLatency))
   ifpu.io.in.valid := io.req.valid
   ifpu.io.in.bits := req

   io.resp.bits.data              := ifpu.io.out.bits.data
   io.resp.bits.fflags.valid      := ifpu.io.out.valid
   io.resp.bits.fflags.bits.uop   := io.resp.bits.uop
   io.resp.bits.fflags.bits.flags := ifpu.io.out.bits.exc
}



// Iterative/unpipelined, can only hold a single MicroOp at a time TODO allow up to N micro-ops simultaneously.
// assumes at least one register between request and response
abstract class IterativeFunctionalUnit(implicit p: Parameters)
                                       extends FunctionalUnit(is_pipelined = false
                                                            , num_stages = 1
                                                            , num_bypass_stages = 0
                                                            , data_width = 64
                                                            , has_branch_unit = false)(p)
{
   val r_uop = Reg(new MicroOp())

   val do_kill = Wire(Bool())
   do_kill := io.req.bits.kill // irrelevant default

   when (io.req.fire())
   {
      // update incoming uop
      do_kill := IsKilledByBranch(io.brinfo, io.req.bits.uop) || io.req.bits.kill
      r_uop := io.req.bits.uop
      r_uop.br_mask := GetNewBrMask(io.brinfo, io.req.bits.uop)
   }
   .otherwise
   {
      do_kill := IsKilledByBranch(io.brinfo, r_uop) || io.req.bits.kill
      r_uop.br_mask := GetNewBrMask(io.brinfo, r_uop)
   }


   // assumes at least one pipeline register between request and response
   io.resp.bits.uop := r_uop
}


class MulDivUnit(implicit p: Parameters) extends IterativeFunctionalUnit()(p)
{
   val muldiv = Module(new rocket.MulDiv(mulDivParams, width = xLen))

   // request
   muldiv.io.req.valid    := io.req.valid && !this.do_kill
   muldiv.io.req.bits.dw  := io.req.bits.uop.ctrl.fcn_dw
   muldiv.io.req.bits.fn  := io.req.bits.uop.ctrl.op_fcn
   muldiv.io.req.bits.in1 := io.req.bits.rs1_data
   muldiv.io.req.bits.in2 := io.req.bits.rs2_data
   io.req.ready           := muldiv.io.req.ready

   // handle pipeline kills and branch misspeculations
   muldiv.io.kill         := this.do_kill

   // response
   io.resp.valid          := muldiv.io.resp.valid && !this.do_kill
   muldiv.io.resp.ready   := io.resp.ready
   io.resp.bits.data      := muldiv.io.resp.bits.data
}

class PipelinedMulUnit(num_stages: Int)(implicit p: Parameters)
      extends PipelinedFunctionalUnit (num_stages = num_stages
                                      , num_bypass_stages = 0
                                      , earliest_bypass_stage = 0
                                      , data_width = 64)(p)
{
   val imul = Module(new IMul(num_stages))
   // request
   imul.io.valid := io.req.valid
   imul.io.in0   := io.req.bits.rs1_data
   imul.io.in1   := io.req.bits.rs2_data
   imul.io.dw    := io.req.bits.uop.ctrl.fcn_dw
   imul.io.fn    := io.req.bits.uop.ctrl.op_fcn

   // response
   io.resp.bits.data      := imul.io.out
}
<|MERGE_RESOLUTION|>--- conflicted
+++ resolved
@@ -353,13 +353,10 @@
          printf("  BR-UNIT: PC: 0x%x, Next: %d, 0x%x ,bj_addr: 0x%x\n",
             io.get_rob_pc.curr_pc, io.get_rob_pc.next_val, io.get_rob_pc.next_pc, bj_addr)
       }
-<<<<<<< HEAD
-=======
       when (io.req.valid && uop.is_jal && io.get_rob_pc.next_val && io.get_rob_pc.next_pc =/= bj_addr) {
          printf("[func] JAL went to the wrong target [curr: 0x%x next: 0x%x, target: 0x%x]",
             io.get_rob_pc.curr_pc, io.get_rob_pc.next_pc, bj_addr)
       }
->>>>>>> 81337e7a
       assert (!(io.req.valid && uop.is_jal && io.get_rob_pc.next_val && io.get_rob_pc.next_pc =/= bj_addr),
          "[func] JAL went to the wrong target.")
 
@@ -500,10 +497,6 @@
 				BpredType.branch)))
 
       br_unit.bim_update.bits.taken            := is_taken   // was this branch "taken"
-<<<<<<< HEAD
-      br_unit.bim_update.bits.mispredict       := btb_mispredict // updated only for BTB hits
-=======
->>>>>>> 81337e7a
       br_unit.bim_update.bits.bim_resp         := io.get_pred.info.bim_resp
 
       br_unit.bpd_update.valid                 := io.req.valid && uop.is_br_or_jmp &&
